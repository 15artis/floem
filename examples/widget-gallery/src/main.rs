--- conflicted
+++ resolved
@@ -44,15 +44,11 @@
                                 });
                                 true
                             })
-<<<<<<< HEAD
-                            .style(move || {
-=======
                             .keyboard_navigatable(cx)
                             .focus_visible_style(cx, || {
                                 Style::BASE.border(2.).border_color(Color::BLUE)
                             })
-                            .style(cx, move || {
->>>>>>> 30c53483
+                            .style(move || {
                                 Style::BASE
                                     .width_pct(100.0)
                                     .height_px(32.0)
@@ -93,23 +89,12 @@
                     move || active_tab.get(),
                     move || tabs.get(),
                     |it| *it,
-<<<<<<< HEAD
                     move |it| match it {
                         "Label" => container_box(|| Box::new(labels::label_view(cx))),
                         "Button" => container_box(|| Box::new(buttons::button_view(cx))),
                         "Input" => container_box(|| Box::new(inputs::text_input_view(cx))),
                         "List" => container_box(|| Box::new(lists::virt_list_view(cx))),
                         _ => container_box(|| Box::new(label(|| "Not implemented".to_owned()))),
-=======
-                    |cx, it| match it {
-                        "Label" => container_box(cx, |cx| Box::new(labels::label_view(cx))),
-                        "Button" => container_box(cx, |cx| Box::new(buttons::button_view(cx))),
-                        "Input" => container_box(cx, |cx| Box::new(inputs::text_input_view(cx))),
-                        "List" => container_box(cx, |cx| Box::new(lists::virt_list_view(cx))),
-                        _ => container_box(cx, |cx| {
-                            Box::new(label(cx, || "Not implemented".to_owned()))
-                        }),
->>>>>>> 30c53483
                     },
                 )
                 .style(|| Style::BASE.size_pct(100.0, 100.0))
