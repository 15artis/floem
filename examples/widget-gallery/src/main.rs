pub mod buttons;
pub mod checkbox;
pub mod form;
pub mod inputs;
pub mod labels;
pub mod lists;
pub mod rich_text;

use floem::{
    event::{Event, EventListner},
    glazier::keyboard_types::Key,
    peniko::Color,
    reactive::{create_signal, SignalGet, SignalUpdate},
    style::{CursorStyle, Style},
    view::View,
    views::{
        container, container_box, label, scroll, stack, tab, virtual_list, Decorators,
        VirtualListDirection, VirtualListItemSize,
    },
    AppContext,
};

<<<<<<< HEAD
fn app_view() -> impl View {
    let cx = AppContext::get_current();

    let tabs: im::Vector<&str> = vec!["Label", "Button", "Checkbox", "Input", "List"]
=======
fn app_view(cx: AppContext) -> impl View {
    let tabs: im::Vector<&str> = vec!["Label", "Button", "Checkbox", "Input", "List", "RichText"]
>>>>>>> 541a4e0b
        .into_iter()
        .collect();
    let (tabs, _set_tabs) = create_signal(cx.scope, tabs);

    let (active_tab, set_active_tab) = create_signal(cx.scope, 0);
    stack(|| {
        (
            container(move || {
                scroll(move || {
                    virtual_list(
                        VirtualListDirection::Vertical,
                        VirtualListItemSize::Fixed(Box::new(|| 32.0)),
                        move || tabs.get(),
                        move |item| *item,
                        move |item| {
                            let index = tabs.get().iter().position(|it| *it == item).unwrap();
                            stack(|| {
                                (label(move || item.to_string())
                                    .style(|| Style::BASE.font_size(24.0)),)
                            })
                            .on_click(move |_| {
                                set_active_tab.update(|v: &mut usize| {
                                    *v = tabs.get().iter().position(|it| *it == item).unwrap();
                                });
                                true
                            })
                            .on_event(EventListner::KeyDown, move |e| {
                                if let Event::KeyDown(key_event) = e {
                                    let active = active_tab.get();
                                    match key_event.key {
                                        Key::ArrowUp => {
                                            if active > 0 {
                                                set_active_tab.update(|v| *v -= 1)
                                            }
                                            true
                                        }
                                        Key::ArrowDown => {
                                            if active < tabs.get().len() - 1 {
                                                set_active_tab.update(|v| *v += 1)
                                            }
                                            true
                                        }
                                        _ => false,
                                    }
                                } else {
                                    false
                                }
                            })
                            .keyboard_navigatable()
                            .focus_visible_style(|| {
                                Style::BASE.border(2.).border_color(Color::BLUE)
                            })
                            .style(move || {
                                Style::BASE
                                    .flex_row()
                                    .width_pct(100.0)
                                    .height_px(32.0)
                                    .border_bottom(1.0)
                                    .border_color(Color::LIGHT_GRAY)
                                    .apply_if(index == active_tab.get(), |s| {
                                        s.background(Color::GRAY)
                                    })
                            })
                            .hover_style(|| {
                                Style::BASE
                                    .background(Color::LIGHT_GRAY)
                                    .cursor(CursorStyle::Pointer)
                            })
                        },
                    )
                    .style(|| Style::BASE.flex_col().width_px(140.0))
                })
                .style(|| {
                    Style::BASE
                        .flex_col()
                        .width_px(140.0)
                        .height_pct(100.0)
                        .border(1.0)
                        .border_color(Color::GRAY)
                })
            })
            .style(|| {
                Style::BASE
                    .height_pct(100.0)
                    .width_px(150.0)
                    .padding_vert_px(5.0)
                    .padding_horiz_px(5.0)
                    .flex_col()
                    .items_center()
            }),
            container(move || {
                tab(
                    move || active_tab.get(),
                    move || tabs.get(),
                    |it| *it,
                    |it| match it {
                        "Label" => container_box(|| Box::new(labels::label_view())),
                        "Button" => container_box(|| Box::new(buttons::button_view())),
                        "Checkbox" => container_box(|| Box::new(checkbox::checkbox_view())),
                        "Input" => container_box(|| Box::new(inputs::text_input_view())),
                        "List" => container_box(|| Box::new(lists::virt_list_view())),
                        "RichText" => container_box(|| Box::new(rich_text::rich_text_view())),
                        _ => container_box(|| Box::new(label(|| "Not implemented".to_owned()))),
                    },
                )
                .style(|| Style::BASE.size_pct(100.0, 100.0))
            })
            .style(|| {
                Style::BASE
                    .size_pct(100.0, 100.0)
                    .padding_vert_px(5.0)
                    .padding_horiz_px(5.0)
                    .flex_col()
                    .items_center()
            }),
        )
    })
    .style(|| Style::BASE.size_pct(100.0, 100.0))
}

fn main() {
    floem::launch(app_view);
    println!("Hello, world!")
}<|MERGE_RESOLUTION|>--- conflicted
+++ resolved
@@ -20,15 +20,8 @@
     AppContext,
 };
 
-<<<<<<< HEAD
-fn app_view() -> impl View {
-    let cx = AppContext::get_current();
-
-    let tabs: im::Vector<&str> = vec!["Label", "Button", "Checkbox", "Input", "List"]
-=======
 fn app_view(cx: AppContext) -> impl View {
     let tabs: im::Vector<&str> = vec!["Label", "Button", "Checkbox", "Input", "List", "RichText"]
->>>>>>> 541a4e0b
         .into_iter()
         .collect();
     let (tabs, _set_tabs) = create_signal(cx.scope, tabs);
